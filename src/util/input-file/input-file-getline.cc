/** \file   src/util/input-file/input-file-getline.cc
 *  \brief  Handle getting a line
 *  \author Copyright 2021, Matthew Grett-Dann
 *          SPDX-License-Identifier: Apache-2.0
 */

#include "util/file.hh"

#include "util-messages.hh"

#include <cassert>
#include <cstdio>
#include <string>

<<<<<<< HEAD
std::string GD::StreamInputFile::getline()
=======
auto GD::InputFile::getline() -> std::string
>>>>>>> c12d1e3a
{
  assert(file_ != nullptr);  // NOLINT
  constexpr unsigned buf_size = 1024;
  std::array<char, buf_size> buf{};
  std::string result;
  while (true) {
    if (std::fgets(buf.data(), static_cast<int>(buf.size()), file_) == nullptr) {
      if (std::ferror(file_) != 0) {
        if (errno == EINTR || errno == EAGAIN) {
          std::clearerr(file_);
          continue;
        }
        report_error(Msg::file_read_error);
      }

      return result;
    }

    result += buf.data();
    if (result[result.size() - 1] == '\n') {
      return result.substr(0, result.size() - 1);
    }
  }
}<|MERGE_RESOLUTION|>--- conflicted
+++ resolved
@@ -12,11 +12,7 @@
 #include <cstdio>
 #include <string>
 
-<<<<<<< HEAD
-std::string GD::StreamInputFile::getline()
-=======
-auto GD::InputFile::getline() -> std::string
->>>>>>> c12d1e3a
+auto GD::StreamInputFile::getline() -> std::string
 {
   assert(file_ != nullptr);  // NOLINT
   constexpr unsigned buf_size = 1024;
