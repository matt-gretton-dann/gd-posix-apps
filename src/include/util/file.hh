/** \file   include/util/file.hh
 *  \brief  File utilities
 *  \author Copyright 2021, Matthew Gretton-Dann
 *          SPDX-License-Identifier: Apache-2.0
 */

#ifndef UTIL_FILE_HH
#define UTIL_FILE_HH

#include "gd/nl_types.h"

<<<<<<< HEAD
#include "gd/fcntl.h"
#include "gd/filesystem.hh"
#include "gd/stdlib.h"
#include "gd/string.h"
#include "gd/sys/stat.h"
#include "gd/unistd.h"

#include <assert.h>
#include <fstream>
#include <memory>
#include <span>
#include <stddef.h>
#include <stdexcept>
#include <stdio.h>
=======
#include <cassert>
#include <cstdio>
#include <fstream>
#include <memory>
>>>>>>> c12d1e3a
#include <string>
#include <string_view>
#include <system_error>
#include <vector>

namespace GD::Util {
enum class Msg;
}  // namespace GD::Util

namespace GD {

/** \section  ReadingWriting Reading and writing files
 * \subsection Concepts Concepts
 *
 * \subsubsection ConceptIFType IFType Concept
 *
 * The IFType Concept provides file reading functions.  Types implementing the concept need to
 * implement the following member variables and functions:
 *
 * // Can we change the offset of the file?
 * static constexpr bool seekable;
 *
 * // Is the size always known?
 * static constexpr bool fixed_size;
 *
 * // Return the number of bytes in a file.  If the size is unknown return size_t(-1)
 * std::size_t size_bytes() const;
 *
 * // Current offset in the file.
 * std::size_t offset_bytes(std::enable_if_t<seekable> = 0) const;
 *
 * // Set the current offset in the file.  Only required if the file is seekable.
 * void offset_bytes(std::size_t offset, std::enable_if_t<seekable> = 0);
 *
 * // Have we reached end of file?
 * bool eof() const;
 *
 * // Read the next s.size_bytes() starting at offset_bytes() into the given span.  An exception is
 * // to be raised if there are not enough bytes to fill the span.  Updates offset_bytes() by
 * // s.size_bytes() bytes.
 * template<typename T, std::size_t E>
 * void read(std::span<T, E> s);
 *
 *  // Read s.size_bytes() from offset into the span s.  An exception is to be raised if there are
 *  // not enough bytes to fille the span or offset is after the end of the file.  Should not affect
 *  // the result of offset_bytes().
 * template<typename T, std::size_t E>
 * void read_at(std::span<T, E> s, std::size_t offset, std::enable_if_t<seekable> = 0);
 *
 * // Read up to s.size_bytes() from offset_bytes() into the given span.  Returns the number of
 * // bytes actually read.  Updates offset_bytes() by the number of bytes read.
 * template<typename T, std::size_t E>
 * std::size_t read_upto(std::span<T, E> s);
 */

/** \brief  Input file based on a file.
 *
 * Implements the IFType concept - this object may be treated as a non-seekable input file.
 */
class InputFile
{
public:
  /** \brief The file is seekable.  */
  static constexpr bool seekable = false;

  /** \brief  The size of the file is fixed.  */
  static constexpr bool size_fixed = false;

  /** \brief      Construct the input file.
   *  \param name Name of the file.
   */
  InputFile(std::string name) : name_(name), fd_(::open(name.c_str(), O_RDONLY)), eof_(false)
  {
    if (fd_ == -1) {
      throw std::runtime_error("Unable to open file.");
    }
    if (::fstat(fd_, &stat_) == -1) {
      throw std::runtime_error("Unable to stat file.");
    }
  }

  ~InputFile()
  {
    if (fd_ != -1) {
      ::close(fd_);
    }
  }

  InputFile(InputFile const&) = delete;
  InputFile(InputFile&& rhs) noexcept
      : name_(std::move(rhs.name_)), stat_(std::move(rhs.stat_)), fd_(std::move(rhs.fd_)),
        eof_(std::move(rhs.eof_))
  {
    rhs.fd_ = -1;
  }

  InputFile& operator=(InputFile const&) = delete;
  InputFile& operator=(InputFile&& rhs)
  {
    if (&rhs != this) {
      name_ = std::move(rhs.name_);
      stat_ = std::move(rhs.stat_);
      fd_ = std::move(rhs.fd_);
      eof_ = std::move(rhs.eof_);
      rhs.fd_ = -1;
    }

    return *this;
  }

  std::size_t size_bytes() const noexcept { return stat_.st_size; }

  template<typename T, std::size_t Count>
  void read(std::span<T, Count> dest)
  {
    auto res = read_upto(dest);
    if (res != dest.size_bytes()) {
      throw std::runtime_error("Unable to read enough bytes.");
    }
  }

  template<typename T, std::size_t Count>
  std::size_t read_upto(std::span<T, Count> dest)
  {
    auto saved_errno = errno;
    ::ssize_t res;
    std::byte* data = std::as_writable_bytes(dest).data();
    std::size_t count = dest.size_bytes();
    while (count > 0) {
      errno = 0;
      res = ::read(fd_, data, count);
      if (res < 0) {
        if (errno != EINTR) {
          throw std::system_error(errno, std::generic_category(), "Whilst reading.");
        }
        continue;
      }
      if (res == 0) {
        eof_ = true;
        break;
      }
      assert(res > 0);
      count -= res;
      data += res;
    };

    errno = saved_errno;
    return dest.size_bytes() - count;
  }

  bool eof() const noexcept { return eof_; }

  std::string const& name() const { return name_; }

  time_t mtime() const
  {
#ifdef __APPLE__
    return stat_.st_mtimespec.tv_sec;
#else
    return stat_.st_mtim.tv_sec;
#endif  // __APPLE__
  }

  uid_t uid() const { return stat_.st_uid; }

  gid_t gid() const { return stat_.st_gid; }

  mode_t mode() const { return stat_.st_mode; }

private:
  std::string name_;  ///< File name.
  struct stat stat_;  ///< File stats.
  int fd_;            ///< File descriptor
  bool eof_;          ///< Have we reached end of file.
};

/** \brief  Input file based on a memory span.
 *
 * Implements the IFType concept - this object may be treated as a seekable input file.
 */
class MemorySpanInputFile
{
public:
  /** \brief The file is seekable.  */
  static constexpr bool seekable = true;

  /** \brief  The size of the file is fixed.  */
  static constexpr bool size_fixed = true;

  /** \brief     Construct the input file.
   *  \param mem Memory to use as the file data.
   *
   * \a mem must remain valid for the lifetime of this MemorySpanInputFile object.
   */
  template<typename T, std::size_t E>
  MemorySpanInputFile(std::span<T, E> mem) : data_(std::as_bytes(mem)), offset_(0)
  {
  }

  ~MemorySpanInputFile() = default;
  MemorySpanInputFile(MemorySpanInputFile const&) = default;
  MemorySpanInputFile(MemorySpanInputFile&&) = default;
  MemorySpanInputFile& operator=(MemorySpanInputFile const&) = default;
  MemorySpanInputFile& operator=(MemorySpanInputFile&&) = default;

  std::size_t size_bytes() const noexcept { return data_.size_bytes(); }

  std::size_t offset_bytes() const noexcept { return offset_; }

  void offset_bytes(std::size_t offset)
  {
    if (offset >= size_bytes()) {
      throw std::runtime_error("Tried to set offset outside of data.");
    }
    offset_ = offset;
  }

  template<typename T, std::size_t Count>
  void read(std::span<T, Count> dest)
  {
    read_at(dest, offset_);
    offset_ += dest.size_bytes();
  }

  template<typename T, std::size_t Count>
  void read_at(std::span<T, Count> dest, std::size_t offset) const
  {
    if (offset > size_bytes()) {
      throw std::runtime_error("Reading outside of data.");
    }
    if (size_bytes() - offset < dest.size_bytes()) {
      throw std::runtime_error("Trying to read too many bytes");
    }
    memcpy(dest.data(), data_.data() + offset, dest.size_bytes());
  }

  template<typename T, std::size_t Count>
  std::size_t read_upto(std::span<T, Count> dest)
  {
    std::size_t count = std::min(dest.size_bytes(), size_bytes() - offset_);
    memcpy(dest.data(), data_.data() + offset_, count);
    offset_ += count;
    return count;
  }

  bool eof() const noexcept { return size_bytes() == offset_; }

private:
  std::span<std::byte const> data_;  ///< Data we're using
  std::size_t offset_;               ///< Current offset into the file.
};

class MemoryFileWriter
{
public:
  explicit MemoryFileWriter() = default;
  ~MemoryFileWriter() = default;

  MemoryFileWriter(MemoryFileWriter const&) = delete;
  MemoryFileWriter(MemoryFileWriter&&) = default;
  MemoryFileWriter& operator=(MemoryFileWriter const&) = delete;
  MemoryFileWriter& operator=(MemoryFileWriter&&) = default;

  /** \brief Write
   *  \tparam T Type of data in span
   *  \tparam E Extent of span
   *  \param span Span to output.
   */
  template<typename T, std::size_t E>
  void write(std::span<T, E> span)
  {
    auto raw_data = std::as_bytes(span);
    data_.reserve(data_.size() + raw_data.size_bytes());
    std::copy(raw_data.begin(), raw_data.end(), std::back_inserter(data_));
  }

  /** \brief  Get the data that has been written to this memory file.  */
  std::span<std::byte const> data() const noexcept { return std::span<std::byte const>(data_); }

private:
  std::vector<std::byte> data_;
};

/** \brief  Implement a transactional file writer.
 *
 * By "transactional" we mean that the destination file is either completely written with the new
 * data, or the previous file state is left.
 *
 * Example usage:
 *
 * \code {.c++}
 * TxnWriteFile file("file.txt", 06440);
 * file.write("This is some text\n");
 * file.commit(); // Needed to show we've finished writing.
 * \endcode
 *
 */
class TxnWriteFile
{
public:
  /** \brief  Constructor
   *  \param dest Destination file
   *  \param mode Mode to give destination file.
   */
  TxnWriteFile(fs::path const& dest, mode_t mode)
      : fd_(-1), dest_(dest), temp_(), mode_(mode & 01777)
  {
    // Use a temporary file if the destination already exists.
    if (fs::exists(dest_)) {
      temp_ = dest_ + "XXXXXX";
      while (fd_ == -1) {
        fd_ = ::mkstemp(temp_.data());
        if (fd_ == -1 && errno != EINTR) {
          throw std::system_error(errno, std::generic_category(), "Whilst opening temp file.");
        }
      }
      return;
    }

    temp_ = dest_;
    while (fd_ == -1) {
      fd_ = ::open(dest_.c_str(), O_WRONLY | O_CREAT, S_IWUSR | S_IRUSR);
      if (fd_ == -1 && errno != EINTR) {
        throw std::system_error(errno, std::generic_category(), "Whilst opening.");
      }
    }
  }

  /** \brief Destructor
   *
   * If TxnWriteFile::commit() has *not* been called this will abort the file write.
   */
  ~TxnWriteFile() { abort(); }

  /** Cannot copy.  */
  TxnWriteFile(TxnWriteFile const&) = delete;
  TxnWriteFile& operator=(TxnWriteFile const&) = delete;

  /** \brief Move constructor.  */
  TxnWriteFile(TxnWriteFile&& rhs)
      : fd_(std::move(rhs.fd_)), dest_(std::move(rhs.dest_)), temp_(std::move(rhs.temp_)),
        mode_(std::move(rhs.mode_))
  {
    rhs.has_moved();
  }

  /** \brief Move assignment.  */
  TxnWriteFile& operator=(TxnWriteFile&& rhs)
  {
    if (this != &rhs) {
      fd_ = std::move(rhs.fd_);
      dest_ = std::move(rhs.dest_);
      temp_ = std::move(rhs.temp_);
      mode_ = std::move(rhs.mode_);
      rhs.has_moved();
    }
    return *this;
  }

  /** \brief Write
   *  \tparam T Type of data in span
   *  \tparam E Extent of span
   *  \param span Span to output.
   */
  template<typename T, std::size_t E>
  void write(std::span<T, E> span)
  {
    if (fd_ == -1 || temp_.empty()) {
      throw std::runtime_error("Writing after file has been committed.");
    }
    auto data = std::as_bytes(span).data();
    auto count = span.size_bytes();
    while (count != 0) {
      auto res =
        ::write(fd_, data, std::min((std::size_t)std::numeric_limits<::ssize_t>::max(), count));
      if (res == -1) {
        if (errno != EINTR) {
          throw std::system_error(errno, std::generic_category(), "Whilst writing.");
        }
      }
      else {
        data += res;
        count -= res;
      }
    }
  }

  /** \brief Commit transaction.  */
  void commit()
  {
    if (fd_ == -1 || temp_.empty()) {
      throw std::runtime_error("Committing empty txn.");
    }
    ::close(fd_);
    fd_ = -1;
    if (temp_ != dest_) {
      if (::rename(temp_.c_str(), dest_.c_str()) == -1) {
        throw std::system_error(errno, std::generic_category(), "Whilst committing a write.");
      }
    }
    temp_.clear();
    /* And set the mode bits appropriately.  */
    chmod(dest_.c_str(), mode_);
  }

  /** \brief  Abort transaction.  */
  void abort()
  {
    if (fd_ != -1) {
      ::close(fd_);
      fd_ = -1;
    }
    if (!temp_.empty())
      ::remove(temp_.c_str());
    temp_.clear();
  }

private:
  /** \brief Mark the object as having been moved. */
  void has_moved()
  {
    fd_ = -1;
    temp_.clear();
  }

  int fd_;            ///< File descriptor.
  std::string dest_;  ///< Final destination file.
  std::string temp_;  ///< File we actually write to.
  mode_t mode_;       ///< Final mode to give file.
};

/** \brief An input file FILE*.
 *
 * We use this instead of std::istream, so that we can avoid some locale dependencies, and also
 * to handle the "-" maps to standard input magic.
 *
 */
class StreamInputFile
{
public:
  /** \brief          Constructor
   *  \param filename Name of file to open, '-' for stdin.
   *  \param mode     Mode to open file in, default read-only text.
   *
   * Reports an erorr if we can't open the file.
   */
<<<<<<< HEAD
  StreamInputFile(std::string_view filename, std::string_view mode = "r");
=======
  explicit InputFile(std::string_view filename, std::string_view mode = "r");
>>>>>>> c12d1e3a

  /** \brief Destructor
   *
   * Will close the open file if we're not stdin.
   */
  ~StreamInputFile();

<<<<<<< HEAD
  StreamInputFile(StreamInputFile const&) = delete;
  StreamInputFile& operator=(StreamInputFile const&) = delete;
  StreamInputFile(StreamInputFile&&) = delete;
  StreamInputFile& operator=(StreamInputFile&&) = delete;
=======
  InputFile(InputFile const&) = delete;
  auto operator=(InputFile const&) -> InputFile& = delete;
  InputFile(InputFile&&) = delete;
  auto operator=(InputFile&&) -> InputFile& = delete;
>>>>>>> c12d1e3a

  /** \brief  Get the next character in the stream.
   *  \return EOF on end-of-file or error.
   *
   * Reports an error if we can't read from the file.
   *
   * Returnns EOF on error or end-of-file.
   */
  auto getc() -> int;

  /** \brief  Get a line of text.  Strips off the \n terminator.
   *  \return Found line.
   *
   * On error, sets error flag.  On EOF set EOF flag.  In both cases may return valid string.
   */
  auto getline() -> std::string;

  /** \brief  Is the error flag set on the stream?
   *  \return \c true if the error flag is set.
   */
  [[nodiscard]] auto error() const -> bool;

  /** \brief  Is the EOF flag set on the stream?
   *  \return \c true iff the end-of-file flag is set.
   */
  [[nodiscard]] auto eof() const -> bool;

  /** \brief  Get the printable name of the file.  */
  [[nodiscard]] auto filename() const -> std::string_view;

  enum class Buffering { none = _IONBF, line = _IOLBF, full = _IOFBF };
  /** \brief  Set the buffering type to no buffering.  */
  void setbuf();

  /** \brief     Set full buffering with the given vector of data.
   *  \param ptr Vector of data - should be set to the size of buffer we want.
   */
  void setbuf(std::unique_ptr<std::vector<char>>&& ptr);

  /** \brief     Set buffering with the given type and a vector vector of data.
   *  \param ptr Vector of data - should be set to the size of buffer we want.
   */
  void setbuf(Buffering type, std::unique_ptr<std::vector<char>>&& ptr);

private:
  using Msg = GD::Util::Msg;

  /** \brief     Report an error on the stream.
   *  \param msg Message ID
   */
  void report_error(Msg msg);

  std::string filename_;                      /**< File name.  */
  FILE* file_;                                /**< File handle.  */
  bool is_stdin_;                             /**< Is the File handle standard input?  */
  std::unique_ptr<std::vector<char>> buffer_; /**< Buffer of data we use.  */
};

/** \brief  Bitwise class of flags for for_each_file().  */
enum class FEFFlags {
  none = 0,         ///< No flags
  empty_stdin = 1,  ///< No files passed to for_each_file() means use standard input.
};

inline auto operator|(FEFFlags l, FEFFlags r) -> FEFFlags
{
  using UT = std::make_unsigned_t<std::underlying_type_t<FEFFlags>>;
  return static_cast<FEFFlags>(static_cast<UT>(l) | static_cast<UT>(r));
}

inline auto operator&(FEFFlags l, FEFFlags r) -> FEFFlags
{
  using UT = std::make_unsigned_t<std::underlying_type_t<FEFFlags>>;
  return static_cast<FEFFlags>(static_cast<UT>(l) & static_cast<UT>(r));
}

/** \brief           Call a function for all files named on the command-line, handling '-' as stdin.
 *  \tparam Fn       Type of \a apply_fn.
 *  \param  argc     Argument count (>= 0).
 *  \param  argv     Argument vector, argv[0...argc - 1] should be file names, argv[argc] a nullptr.
 *  \param  apply_fn Function to apply.
 *  \param  flags    Flags (default: Handle empty as calling stdin.)
 *  \return          True if all applications succeed, or no applications made.
 *
 * If \a argc is zero, then \a apply_fn is called with the file name "-".  Otherwise it is called
 * on every element in \a argv.  If an application fails we still carry on with all the rest.
 *
 * \a apply_fn should have a signature compatible with `bool apply_fn(std::string_view fname)`.  The
 * passed value is the name of the file, and the return value should be whether the application
 * succeeded or not.
 */
template<typename It, typename Fn>
auto for_each_file(It begin, It end, Fn apply_fn, FEFFlags flags = FEFFlags::empty_stdin) -> bool
{
  bool success = true;
  if (begin == end && ((flags & FEFFlags::empty_stdin) == FEFFlags::empty_stdin)) {
    success &= apply_fn("-");
  }
  else {
    while (begin != end) {
      success &= apply_fn(*begin++);
    }
  }

  return success;
}

}  // namespace GD

#endif  // UTIL_FILE_HH<|MERGE_RESOLUTION|>--- conflicted
+++ resolved
@@ -9,7 +9,6 @@
 
 #include "gd/nl_types.h"
 
-<<<<<<< HEAD
 #include "gd/fcntl.h"
 #include "gd/filesystem.hh"
 #include "gd/stdlib.h"
@@ -17,19 +16,13 @@
 #include "gd/sys/stat.h"
 #include "gd/unistd.h"
 
-#include <assert.h>
+#include <cassert>
+#include <cstddef>
+#include <cstdio>
 #include <fstream>
 #include <memory>
 #include <span>
-#include <stddef.h>
 #include <stdexcept>
-#include <stdio.h>
-=======
-#include <cassert>
-#include <cstdio>
-#include <fstream>
-#include <memory>
->>>>>>> c12d1e3a
 #include <string>
 #include <string_view>
 #include <system_error>
@@ -476,11 +469,7 @@
    *
    * Reports an erorr if we can't open the file.
    */
-<<<<<<< HEAD
-  StreamInputFile(std::string_view filename, std::string_view mode = "r");
-=======
-  explicit InputFile(std::string_view filename, std::string_view mode = "r");
->>>>>>> c12d1e3a
+  explicit StreamInputFile(std::string_view filename, std::string_view mode = "r");
 
   /** \brief Destructor
    *
@@ -488,17 +477,10 @@
    */
   ~StreamInputFile();
 
-<<<<<<< HEAD
   StreamInputFile(StreamInputFile const&) = delete;
-  StreamInputFile& operator=(StreamInputFile const&) = delete;
+  auto operator=(StreamInputFile const&) -> StreamInputFile& = delete;
   StreamInputFile(StreamInputFile&&) = delete;
-  StreamInputFile& operator=(StreamInputFile&&) = delete;
-=======
-  InputFile(InputFile const&) = delete;
-  auto operator=(InputFile const&) -> InputFile& = delete;
-  InputFile(InputFile&&) = delete;
-  auto operator=(InputFile&&) -> InputFile& = delete;
->>>>>>> c12d1e3a
+  auto operator=(StreamInputFile&&) -> StreamInputFile& = delete;
 
   /** \brief  Get the next character in the stream.
    *  \return EOF on end-of-file or error.
